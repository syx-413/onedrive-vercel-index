--- conflicted
+++ resolved
@@ -3,11 +3,7 @@
 module.exports = {
   i18n: {
     defaultLocale: 'en',
-<<<<<<< HEAD
-    locales: ['en', 'zh-CN', 'zh-TW']
-=======
-    locales: ['en', 'zh-CN', 'hi', 'tr-TR']
->>>>>>> 9b53e6dc
+    locales: ['en', 'zh-CN', 'hi', 'tr-TR', 'zh-TW']
   },
   localePath: path.resolve('public/locales'),
   reloadOnPrerender: process.env.NODE_ENV === 'development',
